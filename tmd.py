--- conflicted
+++ resolved
@@ -79,7 +79,6 @@
     ylim = [min(np.transpose(ph)[1]), max(np.transpose(ph)[1])]
     return xlim, ylim
 
-<<<<<<< HEAD
 # def get_tmd_vector_depr(bc, reso=100, graphic=False):
 #     """
 #     Compute the flatten persistence image associated with the barcode bc using the method from TMD library
@@ -109,38 +108,6 @@
 #         plt.show()
 
 #     return (Z / norm_factor).flatten()
-=======
-
-def get_tmd_vector_depr(bc, reso=100, graphic=False):
-    """
-    Compute the flatten persistence image associated with the barcode bc using the method from TMD library
-    """
-
-    xlim, ylim = get_limits(bc)
-    res = complex(0, reso)
-    X, Y = np.mgrid[xlim[0] : xlim[1] : res, ylim[0] : ylim[1] : res]
-
-    values = np.transpose(bc).astype(np.float64)
-    if values.shape[1] == 1:
-        values = np.concatenate((values, np.array([2, 0]).reshape((2, 1))), axis=1)
-    offset = np.random.rand(values.shape[1])
-    values[1] += offset
-    try:
-        kernel = stats.gaussian_kde(values, bw_method=None, weights=None)
-        positions = np.vstack([X.ravel(), Y.ravel()])
-        Z = np.reshape(kernel(positions).T, X.shape)
-    except:
-        Z = np.ones((100, 100))
-
-    norm_factor = np.max(Z)
-
-    if graphic:
-        plt.imshow(Z / norm_factor)
-        plt.title("Persistence Image")
-        plt.show()
-
-    return (Z / norm_factor).flatten()
->>>>>>> b925d3d0
 
 
 def get_tmd_vector(bc, reso=100):
@@ -201,14 +168,9 @@
     if graph.size() == 0:
         barcode = np.array([[1, 0], [2, 0]])
         persistent_entropy = 0
-<<<<<<< HEAD
         image = get_tmd_vector(barcode, resolution)
         #image = np.zeros((resolution,resolution))
         # image = image.flatten()
-=======
-        # image = get_tmd_vector(barcode, resolution)
-        image = np.zeros((resolution, resolution))
->>>>>>> b925d3d0
         return np.concatenate((image, [persistent_entropy]))
 
     # Compute the barcode
